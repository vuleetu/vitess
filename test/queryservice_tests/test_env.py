#!/usr/bin/env python

# Copyright 2012, Google Inc. All rights reserved.
# Use of this source code is governed by a BSD-style license that can
# be found in the LICENSE file.

import json
import os
import shutil
import subprocess
import time
import urllib2
import MySQLdb as mysql

from vtdb import vt_occ2
from vtdb import dbexceptions

import framework
import cases_framework
import tablet
import utils


class EnvironmentError(Exception):
  pass


class TestEnv(object):

  def connect(self):
    c = vt_occ2.connect("localhost:%s" % self.tablet.port, 'test_keyspace', '0', 2)
    c.max_attempts = 1
    return c

  def execute(self, query, binds=None, cursorclass=None):
    if binds is None:
      binds = {}
    curs = self.conn.cursor(cursorclass=cursorclass)
    try:
      curs.execute(query, binds)
    except dbexceptions.OperationalError:
      self.conn = self.connect()
      raise
    return curs

  def debug_vars(self):
    return framework.MultiDict(json.load(urllib2.urlopen("http://localhost:9461/debug/vars")))

  def table_stats(self):
    return framework.MultiDict(json.load(urllib2.urlopen("http://localhost:9461/debug/table_stats")))

  def query_stats(self):
    return json.load(urllib2.urlopen("http://localhost:9461/debug/query_stats"))

  def health(self):
    return urllib2.urlopen("http://localhost:9461/debug/health").read()

  def check_streamlog(self, cases, log):
    error_count = 0

    for case, line in zip(cases_framework.cases_iterator(cases), log):
      log = cases_framework.Log(line)
      failures = log.check(case)
      error_count += len(failures)
      for fail in failures:
        print "FAIL:", case, fail
    return error_count

  def check_full_streamlog(self, fi):
    # FIXME(szopa): better test?
    for line in fi:
      if '"name":"bytes 4"' in line:
        print "FAIL: full streamlog doesn't contain all bind variables."
        return 1
    return 0

  def create_customrules(self, filename):
    with open(filename, "w") as f:
      f.write("""[{
        "Name": "r1",
        "Description": "disallow bindvar 'asdfg'",
        "BindVarConds":[{
          "Name": "asdfg",
          "OnAbsent": false,
          "Operator": "NOOP"
        }]
      }]""")

  def create_schema_override(self, filename):
    with open(filename, "w") as f:
      f.write("""[{
        "Name": "vtocc_view",
        "PKColumns": ["key2"],
        "Cache": {
          "Type": "RW",
          "Prefix": "view1"
        }
      }, {
        "Name": "vtocc_part1",
        "PKColumns": ["key2"],
        "Cache": {
          "Type": "W",
          "Table": "vtocc_view"
        }
      }, {
        "Name": "vtocc_part2",
        "PKColumns": ["key3"],
        "Cache": {
          "Type": "W",
          "Table": "vtocc_view"
        }
      }]""")

  def run_cases(self, cases):
    cursor = self.conn.cursor()
    error_count = 0
    curl = subprocess.Popen(['curl', '-s', '-N', 'http://localhost:9461/debug/querylog'], stdout=open('/tmp/vtocc_streamlog.log', 'w'))
    curl_full = subprocess.Popen(['curl', '-s', '-N', 'http://localhost:9461/debug/querylog?full=true'], stdout=open('/tmp/vtocc_streamlog_full.log', 'w'))
    time.sleep(1)
    for case in cases:
      if isinstance(case, basestring):
        cursor.execute(case)
        continue
      try:
        failures = case.run(cursor, self.querylog)
      except Exception:
        print "Exception in", case
        raise
      error_count += len(failures)
      for fail in failures:
        print "FAIL:", case, fail
    curl.terminate()
    curl_full.terminate()
    error_count += self.check_streamlog(cases, open('/tmp/vtocc_streamlog.log', 'r'))
    error_count += self.check_full_streamlog(open('/tmp/vtocc_streamlog_full.log', 'r'))
    return error_count


class VttabletTestEnv(TestEnv):
  tablet = tablet.Tablet(62344, 9461, 9460)
  vttop = os.getenv("VTTOP")
  vtroot = os.getenv("VTROOT")

  def setUp(self):
    utils.zk_setup()
<<<<<<< HEAD
    try:
      os.makedirs(utils.tmp_root)
    except OSError:
      pass

=======
    utils.setup()
>>>>>>> 7259e5f3
    if self.vttop is None:
      raise EnvironmentError("VTTOP not defined")
    if self.vtroot is None:
      raise EnvironmentError("VTROOT not defined")

    framework.execute('go build', verbose=utils.options.verbose, cwd=self.vttop+'/go/cmd/mysqlctl')

    utils.wait_procs([self.tablet.init_mysql()])
    self.tablet.mquery("", ["create database vt_test_keyspace", "set global read_only = off"])

    self.mysql_conn, mcu = self.tablet.connect('vt_test_keyspace')
    self.clean_sqls = []
    self.init_sqls = []
    clean_mode = False
    with open(os.path.join(self.vttop, "test", "test_data", "test_schema.sql")) as f:
      for line in f:
        line = line.rstrip()
        if line == "# clean":
          clean_mode = True
        if line=='' or line.startswith("#"):
          continue
        if clean_mode:
          self.clean_sqls.append(line)
        else:
          self.init_sqls.append(line)
    try:
      for line in self.init_sqls:
        mcu.execute(line, {})
    finally:
      mcu.close()

    utils.run_vtctl('CreateKeyspace -force /zk/global/vt/keyspaces/test_keyspace')
    self.tablet.init_tablet('master', 'test_keyspace', '0')

    customrules = '/tmp/customrules.json'
    self.create_customrules(customrules)
    schema_override = '/tmp/schema_override.json'
    self.create_schema_override(schema_override)
    if utils.options.memcache:
      self.tablet.start_vttablet(memcache=True, customrules=customrules, schema_override=schema_override)
    else:
      self.tablet.start_vttablet(customrules=customrules, schema_override=schema_override)

    # FIXME(szopa): This is necessary here only because of a bug that
    # makes the qs reload its config only after an action.
    utils.run_vtctl('Ping ' + self.tablet.zk_tablet_path)

    for i in range(30):
      try:
        self.conn = self.connect()
        self.txlogger = subprocess.Popen(['curl', '-s', '-N', 'http://localhost:9461/debug/txlog'], stdout=open('/tmp/vtocc_txlog.log', 'w'))
        self.txlog = framework.Tailer(open('/tmp/vtocc_txlog.log'), flush=self.tablet.flush)
        self.log = framework.Tailer(open(os.path.join(self.tablet.tablet_dir, 'vttablet.INFO')), flush=self.tablet.flush)
        querylog_file = '/tmp/vtocc_streamlog_%s.log' % self.tablet.port
        utils.run_bg(['curl', '-s', '-N', 'http://localhost:9461/debug/querylog?full=true'], stdout=open(querylog_file, 'w'))
        time.sleep(1)
        self.querylog = framework.Tailer(open(querylog_file), sleep=0.1)

        return
      except dbexceptions.OperationalError:
        if i == 29:
          raise
        time.sleep(1)

  def tearDown(self):
    self.tablet.kill_vttablet()
    try:
      utils.wait_procs([self.tablet.teardown_mysql()])
    except:
      # FIXME: remove
      pass
    if getattr(self, "txlogger", None):
      self.txlogger.terminate()
    utils.zk_teardown()
    utils.kill_sub_processes()
    utils.remove_tmp_files()
    # self.tablet.remove_tree()

  def mysql_connect(self, dbname=''):
    return self.tablet.connect()

class VtoccTestEnv(TestEnv):
  logfile = "/tmp/vtocc.log"
  tabletuid = "9460"
  vtoccport = 9461
  mysqlport = 9460
  vttop = os.getenv("VTTOP")
  vtroot = os.getenv("VTROOT")
  vtdataroot = os.getenv("VTDATAROOT") or "/vt"
  mysqldir = os.path.join(vtdataroot, "vt_0000009460")

  def setUp(self):
    if self.vttop is None:
      raise EnvironmentError("VTTOP not defined")
    if self.vtroot is None:
      raise EnvironmentError("VTROOT not defined")
    try:
      os.makedirs(utils.tmp_root)
    except OSError:
      pass

    utils.setup()

    framework.execute('go build', verbose=utils.options.verbose, cwd=self.vttop+'/go/cmd/vtocc')
    framework.execute('go build', verbose=utils.options.verbose, cwd=self.vttop+'/go/cmd/mysqlctl')

    # start mysql
    res = subprocess.call([
        self.vtroot+"/bin/mysqlctl",
        "-tablet-uid",  self.tabletuid,
        "-port", str(self.vtoccport),
        "-mysql-port", str(self.mysqlport),
        "init"
        ])
    if res != 0:
      raise EnvironmentError("Cannot start mysql")
    res = subprocess.call([
        "mysql",
        "-S",  self.mysqldir+"/mysql.sock",
        "-u", "vt_dba",
        "-e", "create database vt_test_keyspace ; set global read_only = off"])
    if res != 0:
      raise Exception("Cannot create vt_test_keyspace database")
    dbconfig = self.mysqldir+"/dbconf.json"
    with open(dbconfig, 'w') as f:
      conf = {
          'charset': 'utf8',
          'dbname': 'vt_test_keyspace',
          'host': 'localhost',
          'unix_socket': self.mysqldir+"/mysql.sock",
          'uname': 'vt_dba',   # use vt_dba as some tests depend on 'drop'
          'keyspace': 'test_keyspace',
          'shard' : '0',
          }
      json.dump(conf, f)

    self.mysql_conn = self.mysql_connect()
    mcu = self.mysql_conn.cursor()
    self.clean_sqls = []
    self.init_sqls = []
    clean_mode = False
    with open(os.path.join(self.vttop, "test", "test_data", "test_schema.sql")) as f:
      for line in f:
        line = line.rstrip()
        if line == "# clean":
          clean_mode = True
        if line=='' or line.startswith("#"):
          continue
        if clean_mode:
          self.clean_sqls.append(line)
        else:
          self.init_sqls.append(line)
    try:
      for line in self.init_sqls:
        mcu.execute(line, {})
    finally:
      mcu.close()

    customrules = '/tmp/customrules.json'
    self.create_customrules(customrules)
    schema_override = '/tmp/schema_override.json'
    self.create_schema_override(schema_override)

    occ_args = [
      self.vtroot+"/bin/vtocc",
      "-port", "9461",
      "-dbconfig", dbconfig,
      "-customrules", customrules,
      "-schema-override", schema_override,
    ]
    if utils.options.memcache:
      memcache = self.mysqldir+"/memcache.sock"
      config = self.mysqldir+"/config.json"
      with open(config, 'w') as f:
        json.dump({"RowCache": ["memcached", "-s", memcache]}, f)
      occ_args.extend(["-queryserver-config-file", config])

    self.vtstderr = open("/tmp/vtocc_stderr.log", "a+")
    self.vtocc = subprocess.Popen(occ_args, stderr=self.vtstderr)
    for i in range(30):
      try:
        self.conn = self.connect()
        self.txlogger = subprocess.Popen(['curl', '-s', '-N', 'http://localhost:9461/debug/txlog'], stdout=open('/tmp/vtocc_txlog.log', 'w'))
        self.txlog = framework.Tailer(open('/tmp/vtocc_txlog.log', 'r'))

        def flush():
          utils.run(['curl', '-s', '-N', 'http://localhost:9461/debug/flushlogs'], trap_output=True)

        self.log = framework.Tailer(open('/tmp/vtocc.INFO'), flush=flush)
        utils.run_bg(['curl', '-s', '-N', 'http://localhost:9461/debug/querylog?full=true'], stdout=open('/tmp/vtocc_streamlog_9461.log', 'w'))
        self.querylog = framework.Tailer(open('/tmp/vtocc_streamlog_9461.log'), sleep=0.1)
        return
      except dbexceptions.OperationalError:
        if i == 29:
          raise
        time.sleep(1)

  def tearDown(self):
    try:
      mcu = self.mysql_conn.cursor()
      for line in self.clean_sqls:
        try:
          mcu.execute(line, {})
        except:
          pass
      mcu.close()
    except:
      pass
    if getattr(self, "txlogger", None):
      self.txlogger.terminate()
    if getattr(self, "vtocc", None):
      self.vtocc.terminate()
    if getattr(self, "vtstderr", None):
      self.vtstderr.close()

    # stop mysql, delete directory
    subprocess.call([
        self.vtroot+"/bin/mysqlctl",
        "-tablet-uid",  self.tabletuid,
        "teardown", "-force"
        ])
    shutil.rmtree(self.mysqldir)

  def connect(self):
    c = vt_occ2.connect("localhost:9461", 'test_keyspace', '0', 2)
    c.max_attempts = 1
    return c

  def mysql_connect(self):
    return mysql.connect(
      host='localhost',
      user='vt_dba',
      port=self.mysqlport,
      db='vt_test_keyspace',
      unix_socket=self.mysqldir+"/mysql.sock",
      charset='utf8')<|MERGE_RESOLUTION|>--- conflicted
+++ resolved
@@ -143,15 +143,7 @@
 
   def setUp(self):
     utils.zk_setup()
-<<<<<<< HEAD
-    try:
-      os.makedirs(utils.tmp_root)
-    except OSError:
-      pass
-
-=======
     utils.setup()
->>>>>>> 7259e5f3
     if self.vttop is None:
       raise EnvironmentError("VTTOP not defined")
     if self.vtroot is None:
